from guardian.shortcuts import get_objects_for_user

from accounts.models import User
from django.contrib.auth.mixins import PermissionRequiredMixin as DjangoPermissionRequiredMixin

<<<<<<< HEAD
class ParticipantMixin(DjangoPermissionRequiredMixin, object):
    """
    Mixin with shared items for Participant Detail and Participant List and Participant Email Views
    """
=======
class ParticipantMixin(DjangoPermissionRequiredMixin):
    """Mixin with shared items for Participant Detail and Participant List Views"""
>>>>>>> e62d2807

    permission_required = 'accounts.can_view_experimenter'
    raise_exception = True
    model = User

    def get_queryset(self):
        '''
        Restricts queryset to participants that a researcher has permission to view.
        '''
        studies = get_objects_for_user(self.request.user, 'studies.can_view_study')
        study_ids = studies.values_list('id', flat=True)
        return User.objects.filter(children__response__study__id__in=study_ids).distinct()<|MERGE_RESOLUTION|>--- conflicted
+++ resolved
@@ -3,15 +3,8 @@
 from accounts.models import User
 from django.contrib.auth.mixins import PermissionRequiredMixin as DjangoPermissionRequiredMixin
 
-<<<<<<< HEAD
-class ParticipantMixin(DjangoPermissionRequiredMixin, object):
-    """
-    Mixin with shared items for Participant Detail and Participant List and Participant Email Views
-    """
-=======
 class ParticipantMixin(DjangoPermissionRequiredMixin):
     """Mixin with shared items for Participant Detail and Participant List Views"""
->>>>>>> e62d2807
 
     permission_required = 'accounts.can_view_experimenter'
     raise_exception = True
